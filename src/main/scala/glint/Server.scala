--- conflicted
+++ resolved
@@ -59,11 +59,7 @@
     val registration = master ? RegisterServer(server)
 
     registration.onFailure {
-<<<<<<< HEAD
-      case _ => system.shutdown()
-=======
       case _ => terminateAndWait(system, config)
->>>>>>> f2588ab7
     }
     registration.map {
       case a =>
