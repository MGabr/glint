--- conflicted
+++ resolved
@@ -5,8 +5,6 @@
 organization := "ch.ethz.inf.da"
 
 scalaVersion := "2.11.11"
-<<<<<<< HEAD
-
 
 fork in Test := true
 
@@ -16,24 +14,11 @@
 
 // Akka
 
-libraryDependencies += "com.typesafe.akka" %% "akka-actor" % "2.4.12"
-
-libraryDependencies += "com.typesafe.akka" %% "akka-remote" % "2.4.12"
-
-libraryDependencies += "com.typesafe.akka" %% "akka-testkit" % "2.4.12"
-=======
-
-fork in Test := true
-
-
-// Akka
-
 libraryDependencies += "com.typesafe.akka" %% "akka-actor" % "2.5.3"
 
 libraryDependencies += "com.typesafe.akka" %% "akka-remote" % "2.5.3"
 
 libraryDependencies += "com.typesafe.akka" %% "akka-testkit" % "2.5.3"
->>>>>>> f2588ab7
 
 
 // Retry
@@ -56,41 +41,23 @@
 
 libraryDependencies += "org.scalatest" %% "scalatest" % "3.0.1" % "test"
 
-<<<<<<< HEAD
-libraryDependencies += "org.scalactic" %% "scalactic" % "3.0.1"
-
-libraryDependencies += "org.scalatest" %% "scalatest" % "3.0.1" % "test"
-
-=======
->>>>>>> f2588ab7
 
 // Performance benchmarking
 
 libraryDependencies += "com.storm-enroute" %% "scalameter" % "0.8.2" % "provided"
-<<<<<<< HEAD
-=======
 
->>>>>>> f2588ab7
 
 // Scala option parser
 
 libraryDependencies += "com.github.scopt" %% "scopt" % "3.6.0"
-<<<<<<< HEAD
-=======
 
->>>>>>> f2588ab7
 
 // Logging
 
 libraryDependencies += "ch.qos.logback" % "logback-classic" % "1.2.3"
-<<<<<<< HEAD
-
-libraryDependencies += "com.typesafe.scala-logging" %% "scala-logging" % "3.7.2"
-=======
 
 libraryDependencies += "com.typesafe.scala-logging" %% "scala-logging" % "3.7.2"
 
->>>>>>> f2588ab7
 
 // Resolvers
 
